--- conflicted
+++ resolved
@@ -9,11 +9,7 @@
 
 def base():
     return {
-<<<<<<< HEAD
-        ConfigValue.TRAIN_ITERATIONS: 200000,
-=======
         ConfigValue.TRAIN_ITERATIONS: 2000000,
->>>>>>> c7f14caa
         ConfigValue.TRAIN_MINIBATCH_SIZE: 4,
         ConfigValue.TEST_MINIBATCH_SIZE: 2,
         ConfigValue.IMAGE_CHANNELS: 3,
