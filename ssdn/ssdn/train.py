from __future__ import annotations

import os
import math
import torch
import torch.optim as optim
import re
import glob
import logging

import ssdn

from torch import Tensor
from torch.optim import Optimizer
from torch.utils.data import DataLoader, Sampler
from torchvision.transforms import RandomCrop
from ssdn.datasets import (
    HDF5Dataset,
    UnlabelledImageFolderDataset,
    FixedLengthSampler,
    NoisyDataset,
    SamplingOrder,
)

from ssdn.params import (
    ConfigValue,
    StateValue,
    PipelineOutput,
    Pipeline,
    DatasetType,
    NoiseValue,
    HistoryValue,
)

from ssdn.models import NoiseNetwork
from ssdn.denoiser import Denoiser
from ssdn.utils import TrackedTime, Metric, MetricDict, separator
from ssdn.utils.data_format import DataFormat
from ssdn.cfg import DEFAULT_RUN_DIR
from typing import Dict, Tuple, Union, Callable
from torch.utils.tensorboard import SummaryWriter
from collections import defaultdict


logger = logging.getLogger("ssdn.train")


<<<<<<< HEAD
DEFAULT_CFG = ssdn.cfg.base()
DEFAULT_CFG.update(
    {
        ConfigValue.ALGORITHM: NoiseAlgorithm.NOISE_TO_VOID,
        ConfigValue.NOISE_STYLE: "gauss25_nc",
        ConfigValue.NOISE_VALUE: NoiseValue.KNOWN,
        ConfigValue.TRAIN_DATA_PATH: "/data/dsj1n15/datasets/ilsvrc_val.h5",
        ConfigValue.TEST_DATA_PATH: "/data/dsj1n15/datasets/BSDS300/images/test",
    }
)

=======
class DenoiserTrainer:
    """Class that handles training of a Denoiser model using an iteration based
    approach (one image == one iteration). Relies on Dataloaders for data
    preparation for the relevant Denoiser pipleine. Start via `train()` method
    after configuration initialised.
>>>>>>> b1ceec22

    Call the external  `resume_run()` if resuming an existing training;
    This will create a new DenoiserTrainer().

    Args:
        cfg (Dict): Dictionary with configuration to train on. This dictionary
            will not be assessed for validity until execution.
        state (Dict, optional): Dictionary with training state. Defaults to an
            empty dictionary.
    runs_dir (str, optional): Root directory to create run directory.
        Defaults to DEFAULT_RUN_DIR.
    run_dir (str, optional): Explicit run directory name, will automatically
        generate using configuration if not provided. Defaults to None.
    """

    def __init__(
        self,
        cfg: Dict,
        state: Dict = {},
        runs_dir: str = DEFAULT_RUN_DIR,
        run_dir: str = None,
    ):
        self.runs_dir = os.path.abspath(runs_dir)
        self._run_dir = run_dir
        self._writer = None

        self.cfg = cfg
        if self.cfg:
            ssdn.cfg.infer(self.cfg)
        self.state = state

        self._denoiser: Denoiser = None
        self._train_iter = None

        self.trainloader, self.trainset, self.train_sampler = None, None, None
        self.testloader, self.testset, self.test_sampler = None, None, None

    @property
    def denoiser(self) -> Denoiser:
        return self._denoiser

    @denoiser.setter
    def denoiser(self, denoiser: Denoiser):
        self._denoiser = denoiser
        # Refresh optimiser for parameters
        self.init_optimiser()

    def init_optimiser(self):
        """Create a new Adam optimiser for the current denoiser parameters.
        Uses defaults except a reduced beta2. When optimiser is accessed via
        its property the learning rate will be updated appropriately for the
        current training state.
        """
        parameters = self.denoiser.parameters()
        self._optimizer = optim.Adam(parameters, betas=[0.9, 0.99])

    def new_target(self):
        """Create a new Denoiser to train. Resets training state.
        """
        self.denoiser = Denoiser(self.cfg)
        self.init_state()

    def init_state(self):
        """Initialise the state for a fresh training.
        """
        self.state[StateValue.INITIALISED] = True
        self.state[StateValue.ITERATION] = 0
        # History stores events that may happen each iteration
        self.state[StateValue.HISTORY] = {}
        history_state = self.state[StateValue.HISTORY]
        history_state[HistoryValue.TRAIN] = MetricDict()
        history_state[HistoryValue.EVAL] = MetricDict()
        history_state[HistoryValue.TIMINGS] = defaultdict(TrackedTime)
        self.reset_metrics()

    def train(self):
        if self.denoiser is None:
            self.new_target()
        denoiser = self.denoiser
        # Ensure writer is initialised
        _ = self.writer
        ssdn.logging_helper.setup(self.run_dir_path, "log.txt")
        logger.info(ssdn.utils.separator())

        logger.info("Loading Training Dataset...")
        self.trainloader, self.trainset, self.train_sampler = self.train_data()
        logger.info("Loaded Training Dataset.")
        if self.cfg[ConfigValue.TEST_DATA_PATH]:
            logger.info("Loading Validation Dataset...")
            self.testloader, self.testset, self.test_sampler = self.test_dataself.test_data()
            logger.info("Loaded Validation Dataset.")

        logger.info(ssdn.utils.separator())
        logger.info("TRAINING STARTED")
        logger.info(ssdn.utils.separator())

        # Use history for metric tracking
        history = self.state[StateValue.HISTORY]
        train_history = self.state[StateValue.HISTORY][HistoryValue.TRAIN]

        # Run for trainloader, use internal loop break so that interval checks
        # can run at start of loop
        data_itr = iter(self.trainloader)
        while True:
            iteration = self.state[StateValue.ITERATION]

            # Run evaluation if interval elapsed
            if (
                iteration % self.cfg[ConfigValue.EVAL_INTERVAL] == 0
            ) and self.testloader is not None:
                self._evaluate(
                    self.testloader, output_callback=self.validation_output_callback(0),
                )

            # Print and reset trackers if interval elapsed
            if iteration % self.cfg[ConfigValue.PRINT_INTERVAL] == 0:
                history[HistoryValue.TIMINGS]["total"].update()
                last_print = history[HistoryValue.TIMINGS]["last_print"]
                last_print.update()
                # Update ETA with metrics captured between prints
                samples = (
                    history[HistoryValue.EVAL]["n"] + history[HistoryValue.TRAIN]["n"]
                )
                self.update_eta(samples, last_print.total)
                # Write to console/file and Tensorboard
                logger.info(self.state_str(eval_prefix="VALID"))
                self.write_metrics(eval_prefix="valid")
                # Reset
                last_print.total = 0
                self.reset_metrics()

            # Save snapshots of model and training if interval elapsed
            if iteration % self.cfg[ConfigValue.SNAPSHOT_INTERVAL] == 0:
                self.snapshot()

            # --- INTERNAL LOOP BREAK --- #
            if iteration >= self.cfg[ConfigValue.TRAIN_ITERATIONS]:
                break

            # Fetch next data
            data = next(data_itr)
            image_count = data[NoisyDataset.INPUT].shape[0]

            # Run pipeline calculating gradient from loss
            self.denoiser.train()
            optimizer = self.optimizer
            optimizer.zero_grad()
            outputs = denoiser.run_pipeline(data)
            torch.mean(outputs[PipelineOutput.LOSS]).backward()
            optimizer.step()

            # Increment metrics to be recorded at end of print interval
            with torch.no_grad():
                train_history["n"] += image_count
                train_history["loss"] += outputs[PipelineOutput.LOSS]
                # Calculate true PSNR losses for outputs using clean references
                # Known to be patches so no need to unpad
                for key, name in self.img_outputs(prefix="psnr").items():
                    train_history[name] += self.calculate_psnr(outputs, key, False)
                # Track extra metrics if available
                if PipelineOutput.NOISE_STD_DEV in outputs:
                    output = outputs[PipelineOutput.NOISE_STD_DEV]
                    train_history[PipelineOutput.NOISE_STD_DEV.value] += output * 255
                if PipelineOutput.MODEL_STD_DEV in outputs:
                    output = outputs[PipelineOutput.MODEL_STD_DEV]
                    train_history[PipelineOutput.MODEL_STD_DEV.value] += output * 255

            # Progress
            self.state[StateValue.ITERATION] += image_count

        logger.info(separator())
        logger.info("TRAINING FINISHED")
        logger.info(separator())

        # Save final output weights
        self.snapshot()
        self.snapshot(
            output_name="final-{}.wt".format(self.denoiser.config_name()),
            subdir="",
            model_only=True,
        )

    def evaluate(
        self,
        dataloader: DataLoader,
        output_callback: Callable[int, Tensor, None] = None,
    ):
        self.reset_metrics(train=False)
        return self._evaluate(dataloader, output_callback)

    def _evaluate(
        self, dataloader: DataLoader, output_callback: Callable[int, Dict, None],
    ):
        self.denoiser.eval()
        with torch.no_grad():
            eval_history = self.state[StateValue.HISTORY][HistoryValue.EVAL]
            idx = 0
            for data in dataloader:
                image_count = data[NoisyDataset.INPUT].shape[0]
                outputs = self.denoiser.run_pipeline(data)
                eval_history["n"] += image_count
<<<<<<< HEAD
                #eval_history["loss"] += outputs[PipelineOutput.LOSS]
=======
>>>>>>> b1ceec22
                # Calculate true PSNR losses for outputs using clean references
                for key, name in self.img_outputs(prefix="psnr").items():
                    eval_history[name] += self.calculate_psnr(outputs, key, unpad=True)
                if output_callback:
                    output_callback(idx, outputs)
                idx += image_count

    @property
    def optimizer(self) -> Optimizer:
        """Fetch optimizer whilst applying cosine ramped learning rate. Aim to only
        call this once per iteration to avoid extra computation.

        Returns:
            Optimizer: Adam optimizer with learning rate set automatically.
        """
        learning_rate = self.learning_rate
        for param_group in self._optimizer.param_groups:
            param_group["lr"] = learning_rate
        return self._optimizer

    @property
    def learning_rate(self) -> float:
        return ssdn.utils.compute_ramped_lrate(
            self.state[StateValue.ITERATION],
            self.cfg[ConfigValue.TRAIN_ITERATIONS],
            self.cfg[ConfigValue.LR_RAMPDOWN_FRACTION],
            self.cfg[ConfigValue.LR_RAMPUP_FRACTION],
            self.cfg[ConfigValue.LEARNING_RATE],
        )

    def validation_output_callback(
        self, output_index: int
    ) -> Callable[int, Dict, None]:
        """Callback that saves only one specific dataset image during each evaluation.

        Args:
            output_index (int): Image index to save.

        Returns:
            Callable[[int, Dict], None]: Callback function for evaluator.
        """

        def callback(output_0_index: int, outputs: Dict):
            inp = outputs[PipelineOutput.INPUTS][NoisyDataset.INPUT]
            output_count = inp.shape[0]
            # If the required image is in this batch export it
            bi = output_index - output_0_index
            if bi >= 0 and bi < output_count:
                output_dir = os.path.join(self.run_dir_path, "val_imgs")
                fileformat = "{iter:08}_{desc}.png"
                self._save_image_outputs(outputs, output_dir, fileformat, bi)

        return callback

    def save_image_outputs(
        self,
        outputs: Dict,
        output_dir: str,
        fileformat: str,
        batch_indexes: int = None,
    ):
        """Save all images present in the outputs. If the data is batched all
        values will saved separately.

        Args:
            outputs (Dict): Outputs to extract images from.
            output_dir (str): Output directory for images.
            fileformat (str): Template format for filenames. This can use keyword
                string arguments: (`iter`, TRAIN_ITERATION), (`index`, IMG INDEX),
                (`desc`, IMG DESCRIPTION).
            batch_indexes (int, optional): Batch indexes to save. Defaults to
                None; indicating all.
        """
        if batch_indexes is None:
            metadata = outputs[PipelineOutput.INPUTS][NoisyDataset.METADATA]
            clean = metadata[NoisyDataset.Metadata.CLEAN]
            batch_indexes = range(clean.shape[0])
        for bi in batch_indexes:
            self._save_image_outputs(outputs, output_dir, fileformat, bi)

    def _save_image_outputs(
        self, outputs: Dict, output_dir: str, fileformat: str, batch_index: int
    ):
        """Save all images present in the outputs for a single item in the batch.

        Args:
            outputs (Dict): Outputs to extract images from.
            output_dir (str): Output directory for images.
            fileformat (str): Template format for filenames. This can use keyword
                string arguments: (`iter`, TRAIN_ITERATION), (`index`, IMG INDEX),
                (`desc`, IMG DESCRIPTION).
            batch_index (int, optional): Item index in batch to save.
        """
        os.makedirs(output_dir, exist_ok=True)
        metadata = outputs[PipelineOutput.INPUTS][NoisyDataset.METADATA]

        def make_path(desc: str) -> str:
            filename_args = {
                "iter": self.state[StateValue.ITERATION],
                "index": metadata[NoisyDataset.Metadata.INDEXES][batch_index],
                "desc": desc,
            }
            filename = fileformat.format(**filename_args)
            return os.path.join(output_dir, filename)

        def unpad_save(img: Tensor, desc: str):
            out = NoisyDataset.unpad(img, metadata, batch_index)
            ssdn.utils.save_tensor_image(out, make_path(desc))

        # Save all present outputs
        if NoisyDataset.Metadata.CLEAN in metadata:
            unpad_save(metadata[NoisyDataset.Metadata.CLEAN], "cln")
        if PipelineOutput.INPUTS in outputs:
            unpad_save(outputs[PipelineOutput.INPUTS][NoisyDataset.INPUT], "nsy")
        if PipelineOutput.IMG_DENOISED in outputs:
            unpad_save(outputs[PipelineOutput.IMG_DENOISED], "out")
        if PipelineOutput.IMG_MU in outputs:
            unpad_save(outputs[PipelineOutput.IMG_MU], "out-mu")
        if PipelineOutput.MODEL_STD_DEV in outputs:
            # N.B Scales and adds channel dimension
            img = outputs[PipelineOutput.MODEL_STD_DEV][:, None, ...]
            img /= 10.0 / 255
            unpad_save(img, "out-std")

    def snapshot(
        self, output_name: str = None, subdir: str = None, model_only: bool = False
    ):
        """Save the current Denoiser object with or without all training info.

        Args:
            output_name (str, optional): Fixed name for the output file, will default
                to model_{itertion}.{ext}. {ext} = wt for model weights, and training
                for full training configuration.
            subdir (str, optional): Subdirectory of run directory to store models in.
                Will default to 'models' if only saving the model, 'training'
                otherwise.
            model_only (bool, optional): Whether to only save the model state
                dictionary. Defaults to False.
        """
        if subdir is None:
            subdir = "models" if model_only else "training"
        output_dir = os.path.join(self.run_dir_path, subdir)
        os.makedirs(output_dir, exist_ok=True)
        if model_only:
            if output_name is None:
                iteration = self.state[StateValue.ITERATION]
                output_name = "model_{:08d}.wt".format(iteration)
            torch.save(
                self.denoiser.state_dict(), os.path.join(output_dir, output_name)
            )
        else:
            if output_name is None:
                iteration = self.state[StateValue.ITERATION]
                output_name = "model_{:08d}.training".format(iteration)
            torch.save(self.state_dict(), os.path.join(output_dir, output_name))

    def write_metrics(self, eval_prefix: str = "eval"):
        """Writes the accumulated (mean) of each metric in the evaluation and train
        history dictionaries to the current tensorboard writer. Also tracks the
        learning rate.

        Args:
            eval_prefix (str, optional): Subsection for evaluation metrics to be
                written to in the case there are validation and test sets.
                Defaults to "eval".
        """

        def write_metric_dict(metric_dict: Dict, prefix: str):
            for key, metric in metric_dict.items():
                if isinstance(metric, Metric) and not metric.empty():
                    self.writer.add_scalar(
                        prefix + "/" + key,
                        metric.accumulated(),
                        self.state[StateValue.ITERATION],
                    )

        # Training metrics
        metric_dict = self.state[StateValue.HISTORY][HistoryValue.TRAIN]
        write_metric_dict(metric_dict, "train")
        self.writer.add_scalar(
            "train/learning_rate", self.learning_rate, self.state[StateValue.ITERATION],
        )
        # Eval metrics
        metric_dict = self.state[StateValue.HISTORY][HistoryValue.EVAL]
        write_metric_dict(metric_dict, eval_prefix)

    def state_str(self, eval_prefix: str = "EVAL") -> str:
        """String indicating current training state, displaying all metrics. This displays
        training information and evaluation information if present.

        Args:
            eval_prefix (str, optional): String to put before evaluation lines.
                Defaults to "EVAL" with alignment padding.

        Returns:
            str: String containing all available metrics.
        """
        state_str = self.train_state_str()
        if self.state[StateValue.HISTORY][HistoryValue.EVAL]["n"] > 0:
            prefix = "{:10} {:>5}".format("", eval_prefix)
            state_str = os.linesep.join(
                [state_str, self.eval_state_str(prefix=prefix)]
            )
        return state_str

    def train_state_str(self) -> str:
        """String describing current training state. Gives averages of all accumulated
        metrics and remaining time estimates using tracked times.

        Returns:
            str: Generated description.
        """
        def eta_str():
            timings = self.state[StateValue.HISTORY][HistoryValue.TIMINGS]
            if isinstance(timings.get("eta", None), int):
                eta = timings["eta"]
                if eta < 1:
                    return "<1s"
                else:
                    return ssdn.utils.seconds_to_dhms(eta)
            else:
                return "???"

        history = self.state[StateValue.HISTORY]
        prefix = "TRAIN"
        summary = "[{:08d}] {:>5} | ".format(self.state[StateValue.ITERATION], prefix)
        metric_str_list = []
        train_metrics = history[HistoryValue.TRAIN]
        for key, metric in train_metrics.items():
            if isinstance(metric, Metric) and not metric.empty():
                metric_str_list += ["{}={:8.2f}".format(key, metric.accumulated())]
        summary += ", ".join(metric_str_list)
        # Add time with ETA
        total_train = history[HistoryValue.TIMINGS]["total"]
        if len(metric_str_list) > 0:
            summary += " | "
        summary += "[{} ~ ETA: {}]".format(
            ssdn.utils.seconds_to_dhms(total_train.total, trim=False), eta_str(),
        )
        return summary

    def eval_state_str(self, prefix: str = "EVAL") -> str:
        """String giving averages of all accumulated evaluation metrics metrics.

        Args:
            eval_prefix (str, optional): String to put at start of state string.
                Defaults to "EVAL".

        Returns:
            str: Generated string.
        """
        summary = "{} | ".format(prefix)
        metric_str_list = []
        eval_metrics = self.state[StateValue.HISTORY][HistoryValue.EVAL]
        for key, metric in eval_metrics.items():
            if isinstance(metric, Metric) and not metric.empty():
                metric_str_list += ["{}={:8.2f}".format(key, metric.accumulated())]
        summary += ", ".join(metric_str_list)

        return summary

    def reset_metrics(self, eval: bool = True, train: bool = True):
        """Clear any metric value and reset the data count for both the evaluation
        and training metric histories.

        Args:
            eval (bool, optional): Reset the eval metrics. Defaults to True.
            train (bool, optional): Reset the train metrics. Defaults to True.
        """

        def reset_metric_dict(metric_dict: Dict):
            metric_dict["n"] = 0
            for key, metric in metric_dict.items():
                if isinstance(metric, Metric):
                    metric.reset()

        if train:
            reset_metric_dict(self.state[StateValue.HISTORY][HistoryValue.TRAIN])
        if eval:
            reset_metric_dict(self.state[StateValue.HISTORY][HistoryValue.EVAL])

    def img_outputs(self, prefix: str = None) -> Dict:
        """For the current configuration, determine the image outputs that will
        be generated and associate them with a descriptive name for saving/processing.

        Args:
            prefix (str, optional): Prefix to prepend to names. Defaults to None.

        Returns:
<<<<<<< HEAD
            Dict: [description]
=======
            Dict: Dictionary of pipeline output keys to names.
>>>>>>> b1ceec22
        """
        outputs = {PipelineOutput.IMG_DENOISED: "out"}
        if self.cfg[ConfigValue.PIPELINE] == Pipeline.SSDN:
            outputs.update({PipelineOutput.IMG_MU: "mu_out"})
        if prefix:
            for output, key in outputs.items():
                outputs[output] = "_".join((prefix, key))
        return outputs

    @staticmethod
    def calculate_psnr(
        outputs: Dict, output: PipelineOutput, unpad: bool = True
    ) -> Tensor:
        """Calculate all PSNRs for a given pipleine output, handling batching
        and unpadding.

        Args:
            outputs (Dict): Output dictionary from a pipeline execution.
            output (PipelineOutput): Key to image to process.
            unpad (bool, optional): Whether to unpad. Defaults to True.

        Returns:
            Tensor: PSNR results (one per batch image).
        """
        # Get clean reference
        metadata = outputs[PipelineOutput.INPUTS][NoisyDataset.METADATA]
        clean = metadata[NoisyDataset.Metadata.CLEAN]
        if unpad:
            clean = NoisyDataset.unpad(clean, metadata)
            clean = [c.to(outputs[output].device) for c in clean]
            cleaned = NoisyDataset.unpad(outputs[output], metadata)
            zipped = zip(cleaned, clean)
            psnrs = map(
                lambda x: ssdn.utils.calculate_psnr(*x, data_format=DataFormat.CHW),
                zipped,
            )
            psnr = torch.stack(list(psnrs))
        else:
            clean = clean.to(outputs[output].device)
            psnr = ssdn.utils.calculate_psnr(outputs[output], clean)
        return psnr

    @property
    def writer(self) -> SummaryWriter:
        """The Tensorboard Summary Writer. When this method is first called a new
        SummaryWriter will be created targetting the run directory. Any data present
        in the Tensorboard for the current run (i.e. if resuming) will be removed
        from the current iteration onwards.

        Returns:
            SummaryWriter: Initialised Tensorboard SummaryWriter.
        """
        os.makedirs(self.run_dir_path, exist_ok=True)
        if self._writer is None:
            start_iteration = self.state[StateValue.ITERATION]
            self._writer = SummaryWriter(
                log_dir=self.run_dir_path, purge_step=start_iteration
            )
        return self._writer

    @property
    def run_dir_path(self) -> str:
        """
        Returns:
            str: Full path to run directory (`run_dir`) inside runs directory.
        """
        return os.path.join(self.runs_dir, self.run_dir)

    @property
    def run_dir(self) -> str:
        """The run path to use for this run. When this method is first called
        a new directory name will be generated using the next run ID and current
        configuration.

        Returns:
            str: Run directory name, note this is not a full path.
        """
        if self._run_dir is None:
            config_name = self.config_name()
            next_run_id = self.next_run_id()
            run_dir_name = "{:05d}-train-{}".format(next_run_id, config_name)
            self._run_dir = run_dir_name
        return self._run_dir

    def next_run_id(self) -> int:
        """For the run directory, search for any previous runs and return an
        ID that is one greater.

        Returns:
            int: Run ID Number
        """
        # Find existing runs
        run_ids = []
        if os.path.exists(self.runs_dir):
            for run_dir_path, _, _ in os.walk(self.runs_dir):
                run_dir = run_dir_path.split(os.sep)[-1]
                try:
                    run_ids += [int(run_dir.split("-")[0])]
                except Exception:
                    continue
        # Calculate the next run name for the current configuration
        next_run_id = max(run_ids) + 1 if len(run_ids) > 0 else 0
        return next_run_id

    def update_eta(
        self, samples: int, elapsed: float, smoothing_factor: int = 0.95
    ) -> float:
        """Update the tracked ETA based on how many samples have been processed
        over a given time period. Estimated time treats evaluation samples as
        taking the same amount of time as training samples.

        Args:
            samples (int): The number of samples in the processing window.
            elapsed (float): The amount of time elapsed in the processing window.
            smoothing_factor (int, optional): The proportion to use of this value
                against the previous ETA. For frequent calls to `update_eta` use
                a low value, for infrequent use a high value. Defaults to 0.95.

        Returns:
            float: The estimated remaining time in seconds.
        """
        timings = self.state[StateValue.HISTORY][HistoryValue.TIMINGS]
        if samples <= 0:
            return timings["eta"]
        # Time per number of processed samples
        t = elapsed / samples
        # Remaining iterations
        r = self.cfg[ConfigValue.TRAIN_ITERATIONS] - self.state[StateValue.ITERATION]
        # Add on eval iterations
        r += len(self.testloader) * math.ceil(r / self.cfg[ConfigValue.EVAL_INTERVAL])
        new_eta = t * r
        if "eta" not in timings:
            timings["eta"] = new_eta
        else:
            sf = smoothing_factor
            timings["eta"] = sf * new_eta + (1 - sf) * timings["eta"]
        return timings["eta"]

    def config_name(self) -> str:
        """Create a configuration name that identifies the current configuration.

        Returns:
            str: Denoiser config string with training iterations and the datasets
                used appended (trainset-evalset-denoiser_cfg-iterations).
        """
        def iter_str() -> str:
            if self.state[StateValue.ITERATION] > 0:
                # Handle eval only case
                iterations = self.state[StateValue.ITERATION]
            else:
                iterations = self.cfg[ConfigValue.TRAIN_ITERATIONS]
            if iterations >= 1000000:
                return "iter%dm" % (iterations // 1000000)
            elif iterations >= 1000:
                return "iter%dk" % (iterations // 1000)
            else:
                return "iter%d" % iterations

        config_name_lst = [ssdn.cfg.config_name(self.cfg), iter_str()]
        if self.cfg.get(ConfigValue.TEST_DATASET_NAME, None) is not None:
            config_name_lst = [self.cfg[ConfigValue.TEST_DATASET_NAME]] + config_name_lst
        if self.cfg.get(ConfigValue.TRAIN_DATASET_NAME, None) is not None:
            config_name_lst = [self.cfg[ConfigValue.TRAIN_DATASET_NAME]] + config_name_lst

        config_name = "-".join(config_name_lst)
        return config_name

    def state_dict(self) -> Dict:
        """A copy of the target denoiser state as well as all data required to continue
        training from the current point.

        Returns:
            Dict: Resumeable state dictionary.
        """
        state_dict = {}
        state_dict["denoiser"] = self.denoiser.state_dict()
        state_dict["state"] = self.state
        state_dict["train_order_iter"] = self.train_sampler.last_iter().state_dict()
        # Reset train order iterator to match the amount of data actually processed
        # not just the amount of data loaded
        state_dict["train_order_iter"]["index"] = self.state[StateValue.ITERATION]
        state_dict["optimizer"] = self.optimizer.state_dict()
        state_dict["rng"] = torch.get_rng_state()
        return state_dict

    def load_state_dict(self, state_dict: Union[Dict, str]):
        """Load the contents of a state dictionary into the current instance such that
        training can be resumed when `train()` is called.

        Args:
            state_dict (str): Either a state dictionary or a path to a state dictionary.
                If a string is provided this will be used to load the state dictionary
                from disk.
        """
        if isinstance(state_dict, str):
            state_dict = torch.load(state_dict, map_location="cpu")
        self.denoiser = Denoiser.from_state_dict(state_dict["denoiser"])
        self.cfg = self.denoiser.cfg
        self.state = state_dict["state"]
        self._train_iter = SamplingOrder.from_state_dict(state_dict["train_order_iter"])
        self._optimizer.load_state_dict(state_dict["optimizer"])
        torch.set_rng_state(state_dict["rng"])

    def train_data(self) -> Tuple[DataLoader, NoisyDataset, Sampler]:
        """Configure the training set using the current configuration.

        Returns:
            Tuple[Dataset, DataLoader, Sampler]: Returns a NoisyDataset object
                wrapping either a folder or HDF5 dataset, a DataLoader for that
                dataset that uses a FixedLengthSampler (also returned).
        """
        cfg = self.cfg
        transform = RandomCrop(
            cfg[ConfigValue.TRAIN_PATCH_SIZE],
            pad_if_needed=True,
            padding_mode="reflect",
        )
        # Load dataset
        if cfg[ConfigValue.TRAIN_DATASET_TYPE] == DatasetType.FOLDER:
            dataset = UnlabelledImageFolderDataset(
                cfg[ConfigValue.TRAIN_DATA_PATH],
                channels=cfg[ConfigValue.IMAGE_CHANNELS],
                transform=transform,
                recursive=True,
            )
        elif cfg[ConfigValue.TRAIN_DATASET_TYPE] == DatasetType.HDF5:
            # It is assumed that the created dataset does not violate the minimum patch size
            dataset = HDF5Dataset(
                cfg[ConfigValue.TRAIN_DATA_PATH],
                transform=transform,
                channels=cfg[ConfigValue.IMAGE_CHANNELS],
            )
        else:
            raise NotImplementedError("Dataset type not implemented")
        # Wrap dataset for creating noisy samples
        dataset = NoisyDataset(
            dataset,
            cfg[ConfigValue.NOISE_STYLE],
            cfg[ConfigValue.ALGORITHM],
            pad_uniform=False,
            pad_multiple=NoiseNetwork.input_wh_mul(),
            square=cfg[ConfigValue.BLINDSPOT],
            training_mode=True
        )
        # Ensure dataset initialised by loading first bit of data
        _ = dataset[0]
        # Create a dataloader that will sample from this dataset for a fixed number of samples
        sampler = FixedLengthSampler(
            dataset, num_samples=cfg[ConfigValue.TRAIN_ITERATIONS], shuffled=True,
        )
        # Resume train sampler
        if self._train_iter is not None:
            sampler.for_next_iter(self._train_iter)
            self._train_iter = None

        dataloader = DataLoader(
            dataset,
            sampler=sampler,
            batch_size=cfg[ConfigValue.TRAIN_MINIBATCH_SIZE],
            num_workers=cfg[ConfigValue.DATALOADER_WORKERS],
            pin_memory=cfg[ConfigValue.PIN_DATA_MEMORY],
        )
        return dataloader, dataset, sampler

    def set_train_data(self, path: str):
        self.cfg[ConfigValue.TRAIN_DATA_PATH] = path
        self.cfg[ConfigValue.TRAIN_DATASET_TYPE] = None
        self.cfg[ConfigValue.TRAIN_DATASET_NAME] = None
        ssdn.cfg.infer_datasets(self.cfg)

    def test_data(self) -> Tuple[DataLoader, NoisyDataset, Sampler]:
        """Configure the test set using the current configuration.

        Returns:
            Tuple[Dataset, DataLoader, Sampler]: Returns a NoisyDataset object
                wrapping either a folder or HDF5 dataset, a DataLoader for that
                dataset that uses a FixedLengthSampler (also returned).
        """
        cfg = self.cfg
        # Load dataset
        if cfg[ConfigValue.TEST_DATASET_TYPE] == DatasetType.FOLDER:
            dataset = UnlabelledImageFolderDataset(
                cfg[ConfigValue.TEST_DATA_PATH],
                recursive=True,
                channels=cfg[ConfigValue.IMAGE_CHANNELS],
            )
        elif cfg[ConfigValue.TEST_DATASET_TYPE] == DatasetType.HDF5:
            dataset = HDF5Dataset(
                cfg[ConfigValue.TEST_DATA_PATH],
                channels=cfg[ConfigValue.IMAGE_CHANNELS],
            )
        else:
            raise NotImplementedError("Dataset type not implemented")
        # Wrap dataset for creating noisy samples
        dataset = NoisyDataset(
            dataset,
            cfg[ConfigValue.NOISE_STYLE],
            cfg[ConfigValue.ALGORITHM],
            pad_uniform=True,
            pad_multiple=NoiseNetwork.input_wh_mul(),
            square=cfg[ConfigValue.BLINDSPOT],
            training_mode=False
        )
        # Ensure dataset initialised by loading first bit of data
        _ = dataset[0]
        # Create a dataloader that will sample from this dataset for a fixed number of samples
        sampler = FixedLengthSampler(
            dataset,
            num_samples=ssdn.cfg.test_length(cfg[ConfigValue.TEST_DATASET_NAME]),
            shuffled=False,
        )
        dataloader = DataLoader(
            dataset,
            sampler=sampler,
            batch_size=cfg[ConfigValue.TEST_MINIBATCH_SIZE],
            num_workers=cfg[ConfigValue.DATALOADER_WORKERS],
            pin_memory=cfg[ConfigValue.PIN_DATA_MEMORY],
        )
        return dataloader, dataset, sampler

    def set_test_data(self, path: str):
        self.cfg[ConfigValue.TEST_DATA_PATH] = path
        self.cfg[ConfigValue.TEST_DATASET_TYPE] = None
        self.cfg[ConfigValue.TEST_DATASET_NAME] = None
        ssdn.cfg.infer_datasets(self.cfg)


def resume_run(run_dir: str, iteration: int = None) -> DenoiserTrainer:
    """Resume training of a Denoiser model from a previous run.

    Args:
        run_dir (str): The root directory of execution. Resumable training states
            are expected to be in {run_dir}/training.
        iteration (int, optional): The iteration to resume from, if not provided
            the last iteration found will be used.

    Returns:
        DenoiserTrainer: Fully initialised trainer which will update existing
            run directory.
    """
    run_dir = os.path.abspath(run_dir)
    runs_dir = os.path.abspath(os.path.join(run_dir, ".."))
    iterations = {}
    for path in glob.glob(os.path.join(run_dir, "training", "*.training")):
        try:
            iterations[int(re.findall(r"\d+", os.path.basename(path))[0])] = path
        except Exception:
            continue
    if iteration is None:
        if len(iterations) == 0:
            raise ValueError("Run directory contains no training files.")
        iteration = max(iterations.keys())

    load_file_path = iterations[iteration]
    logger.info("Loading from '{}'...".format(load_file_path))
    trainer = DenoiserTrainer(
        None, runs_dir=runs_dir, run_dir=os.path.basename(run_dir)
    )
    trainer.load_state_dict(load_file_path)
    logger.info("Loaded training state.")
    # Cannot trust old absolute times so discard
    for timing in trainer.state[StateValue.HISTORY][HistoryValue.TIMINGS].values():
        if isinstance(timing, TrackedTime):
            timing.forget()
<<<<<<< HEAD
    return trainer


if __name__ == "__main__":
    # torch.set_default_dtype(torch.float64)

    ssdn.logging_helper.setup()
    # torch.manual_seed(0)
    # torch.backends.cudnn.deterministic = True
    # torch.backends.cudnn.benchmark = False

    # if True:
    #     trainer = resume_run(
    #         r"/data/dsj1n15/local/COMP6202-DL-Reproducibility-Challenge/runs/00000-train-ssdn-gauss25-sigma_known-iter5k"
    #     )
    #     trainer.train()
    #     exit()
=======
>>>>>>> b1ceec22

    return trainer<|MERGE_RESOLUTION|>--- conflicted
+++ resolved
@@ -45,25 +45,11 @@
 logger = logging.getLogger("ssdn.train")
 
 
-<<<<<<< HEAD
-DEFAULT_CFG = ssdn.cfg.base()
-DEFAULT_CFG.update(
-    {
-        ConfigValue.ALGORITHM: NoiseAlgorithm.NOISE_TO_VOID,
-        ConfigValue.NOISE_STYLE: "gauss25_nc",
-        ConfigValue.NOISE_VALUE: NoiseValue.KNOWN,
-        ConfigValue.TRAIN_DATA_PATH: "/data/dsj1n15/datasets/ilsvrc_val.h5",
-        ConfigValue.TEST_DATA_PATH: "/data/dsj1n15/datasets/BSDS300/images/test",
-    }
-)
-
-=======
 class DenoiserTrainer:
     """Class that handles training of a Denoiser model using an iteration based
     approach (one image == one iteration). Relies on Dataloaders for data
     preparation for the relevant Denoiser pipleine. Start via `train()` method
     after configuration initialised.
->>>>>>> b1ceec22
 
     Call the external  `resume_run()` if resuming an existing training;
     This will create a new DenoiserTrainer().
@@ -265,10 +251,6 @@
                 image_count = data[NoisyDataset.INPUT].shape[0]
                 outputs = self.denoiser.run_pipeline(data)
                 eval_history["n"] += image_count
-<<<<<<< HEAD
-                #eval_history["loss"] += outputs[PipelineOutput.LOSS]
-=======
->>>>>>> b1ceec22
                 # Calculate true PSNR losses for outputs using clean references
                 for key, name in self.img_outputs(prefix="psnr").items():
                     eval_history[name] += self.calculate_psnr(outputs, key, unpad=True)
@@ -558,11 +540,7 @@
             prefix (str, optional): Prefix to prepend to names. Defaults to None.
 
         Returns:
-<<<<<<< HEAD
-            Dict: [description]
-=======
             Dict: Dictionary of pipeline output keys to names.
->>>>>>> b1ceec22
         """
         outputs = {PipelineOutput.IMG_DENOISED: "out"}
         if self.cfg[ConfigValue.PIPELINE] == Pipeline.SSDN:
@@ -927,25 +905,5 @@
     for timing in trainer.state[StateValue.HISTORY][HistoryValue.TIMINGS].values():
         if isinstance(timing, TrackedTime):
             timing.forget()
-<<<<<<< HEAD
-    return trainer
-
-
-if __name__ == "__main__":
-    # torch.set_default_dtype(torch.float64)
-
-    ssdn.logging_helper.setup()
-    # torch.manual_seed(0)
-    # torch.backends.cudnn.deterministic = True
-    # torch.backends.cudnn.benchmark = False
-
-    # if True:
-    #     trainer = resume_run(
-    #         r"/data/dsj1n15/local/COMP6202-DL-Reproducibility-Challenge/runs/00000-train-ssdn-gauss25-sigma_known-iter5k"
-    #     )
-    #     trainer.train()
-    #     exit()
-=======
->>>>>>> b1ceec22
 
     return trainer